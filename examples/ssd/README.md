# Examples of Single Shot Multibox Detector [1]

## Performance
PASCAL VOC2007 Test

| Model | Original | ChainerCV (weight conversion) | ChainerCV (train) |
|:-:|:-:|:-:|:-:|
| SSD300 | 77.5 % [2] | 77.8 % | 77.5 % |
| SSD512 | 79.5 % [2] | 79.7 % | - |

Scores are mean Average Precision (mAP) with PASCAL VOC2007 metric.

## Demo
Detect objects in an given image. This demo downloads Pascal VOC pretrained model automatically if a pretrained model path is not given.
```
$ python demo.py [--model ssd300|ssd512] [--gpu <gpu>] [--pretrained_model <model_path>] <image>.jpg
```

## Convert Caffe model
Convert `*.caffemodel` to `*.npz`. Some layers are renamed to fit ChainerCV. SSD300 and SSD512 are supported.
```
$ python caffe2npz <source>.caffemodel <target>.npz
```

<<<<<<< HEAD
## Train
You can train the model with the following code.
Note that this code requires `cv2` module.

```
$ python train.py [--gpu <gpu>]
```
=======
## Evaluation

The evaluation can be conducted using [`chainercv/examples/detection/eval_voc07.py`](https://github.com/chainer/chainercv/blob/master/examples/detection).
>>>>>>> d77a25da


## References
1. Wei Liu, et al. "SSD: Single shot multibox detector" ECCV 2016.
2. Cheng-Yang Fu, et al. "[DSSD : Deconvolutional Single Shot Detector](https://arxiv.org/abs/1701.06659)" arXiv 2017.<|MERGE_RESOLUTION|>--- conflicted
+++ resolved
@@ -22,20 +22,15 @@
 $ python caffe2npz <source>.caffemodel <target>.npz
 ```
 
-<<<<<<< HEAD
+## Evaluation
+The evaluation can be conducted using [`chainercv/examples/detection/eval_voc07.py`](https://github.com/chainer/chainercv/blob/master/examples/detection).
+
 ## Train
 You can train the model with the following code.
 Note that this code requires `cv2` module.
-
 ```
 $ python train.py [--gpu <gpu>]
 ```
-=======
-## Evaluation
-
-The evaluation can be conducted using [`chainercv/examples/detection/eval_voc07.py`](https://github.com/chainer/chainercv/blob/master/examples/detection).
->>>>>>> d77a25da
-
 
 ## References
 1. Wei Liu, et al. "SSD: Single shot multibox detector" ECCV 2016.
