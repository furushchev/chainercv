from __future__ import division

import itertools
import numpy as np

import chainer

from chainercv import transforms
from chainercv import utils


class SSD(chainer.Chain):
    """Base class of Single Shot Multibox Detector.

    This is a base class of Single Shot Multibox Detector [#]_.

    .. [#] Wei Liu, Dragomir Anguelov, Dumitru Erhan, Christian Szegedy,
       Scott Reed, Cheng-Yang Fu, Alexander C. Berg.
       SSD: Single Shot MultiBox Detector. ECCV 2016.

    Args:
        extractor: A link which extracts feature maps.
            This link must have :obj:`insize`, :obj:`grids` and
            :meth:`__call__`.

            * :obj:`insize`: An integer which indicates \
            the size of input images. Images are resized to this size before \
            feature extraction.
            * :obj:`grids`: An iterable of integer. Each integer indicates \
            the size of feature map.
            * :meth:`__call_`: A method which computes feature maps. \
            It must take a batched images and return batched feature maps.
        multibox: A link which computes loc and conf from feature maps.
            This link must have :obj:`n_class`, :obj:`aspect_ratios` and
            :meth:`__call__`.

            * :obj:`n_class`: An integer which indicates the number of \
            classes. \
            This value should include the background class.
            * :obj:`aspect_ratios`: An iterable of tuple of integer. \
            Each tuple indicates the aspect ratios of default bounding boxes \
            at each feature maps.
            * :meth:`__call__`: A method which computes \
            :obj:`loc` and :obj:`conf`. \
            It must take a batched feature maps and \
            return :obj:`loc` and :obj:`conf`.
        steps (iterable of float): The step size for each feature map.
        sizes (iterable of float): The base size of default bounding boxes
            for each feature map.
        variance (tuple of float): Two coefficients for encoding
            the locations of bounding boxe. The first value is used to
            encode coordinates of the centers. The second value is used to
            encode the sizes of bounding boxes.
            The default value is :obj:`(0.1, 0.2)`.

    Parameters:
        nms_thresh (float): The threshold value
            for :meth:`chainercv.transfroms.non_maximum_suppression`.
            The default value is :obj:`0.45`.
            This value can be changed directly or by using :meth:`use_preset`.
        score_thresh (float): The threshold value for confidence score.
            If a bounding box whose confidence score is lower than this value,
            the bounding box will be suppressed.
            The default value is :obj:`0.6`.
            This value can be changed directly or by using :meth:`use_preset`.

    """

    def __init__(
            self, extractor, multibox,
            steps, sizes, variance=(0.1, 0.2),
            mean=0):
        self.variance = variance
        self.mean = mean
        self.use_preset('visualize')

        super(SSD, self).__init__(extractor=extractor, multibox=multibox)

        # the format of default_bbox is (center_x, center_y, width, height)
        self._default_bbox = list()
        for k, grid in enumerate(extractor.grids):
            for v, u in itertools.product(range(grid), repeat=2):
                cx = (u + 0.5) * steps[k]
                cy = (v + 0.5) * steps[k]

                s = sizes[k]
                self._default_bbox.append((cx, cy, s, s))

                s = np.sqrt(sizes[k] * sizes[k + 1])
                self._default_bbox.append((cx, cy, s, s))

                s = sizes[k]
                for ar in multibox.aspect_ratios[k]:
                    self._default_bbox.append(
                        (cx, cy, s * np.sqrt(ar), s / np.sqrt(ar)))
                    self._default_bbox.append(
                        (cx, cy, s / np.sqrt(ar), s * np.sqrt(ar)))
        self._default_bbox = np.stack(self._default_bbox)

    @property
    def insize(self):
        return self.extractor.insize

    @property
    def n_fg_class(self):
        return self.multibox.n_class - 1

    def to_cpu(self):
        super(SSD, self).to_cpu()
        self._default_bbox = chainer.cuda.to_cpu(self._default_bbox)

    def to_gpu(self, device=None):
        super(SSD, self).to_gpu(device)
        self._default_bbox = chainer.cuda.to_gpu(
            self._default_bbox, device=device)

    def __call__(self, x):
        """Compute localization and classification from a batch of images.

        This method computes two variables, :obj:`loc` and :obj:`conf`.
        :meth:`_decode` converts these variables to bounding box coordinates
        and confidence scores.
        These variables are also used in training SSD.

        Args:
            x (chainer.Variable): A variable holding a batch of images.
                The images are preprocessed by :meth:`_prepare`.

        Returns:
            tuple of chainer.Variable:
            This method returns two variables, :obj:`loc` and :obj:`conf`.

            * **loc**: A variable of float arrays of shape :math:`(B, K, 4)`, \
                where :math:`B` is the number of samples in the batch and \
                ::math:`K` is the number of default bounding boxes.
            * **conf**: A variable of float arrays of shape \
                :math:`(B, K, n\_fg\_class + 1)`.
        """

        return self.multibox(self.extractor(x))

    def _decode(self, loc, conf):
        xp = self.xp
        # the format of bbox is (center_x, center_y, width, height)
        bboxes = xp.dstack((
            self._default_bbox[:, :2] +
            loc[:, :, :2] * self.variance[0] * self._default_bbox[:, 2:],
            self._default_bbox[:, 2:] *
            xp.exp(loc[:, :, 2:] * self.variance[1])))
        # convert the format of bbox to (x_min, y_min, x_max, y_max)
        bboxes[:, :, :2] -= bboxes[:, :, 2:] / 2
        bboxes[:, :, 2:] += bboxes[:, :, :2]
        scores = xp.exp(conf)
        scores /= scores.sum(axis=2, keepdims=True)
        return bboxes, scores

    def _suppress(self, raw_bbox, raw_score):
        xp = self.xp

        bbox = list()
        label = list()
        score = list()
        for l in range(self.n_fg_class):
            bbox_l = raw_bbox
            # the l-th class corresponds for the (l + 1)-th column.
            score_l = raw_score[:, l + 1]

            mask = score_l >= self.score_thresh
            bbox_l = bbox_l[mask]
            score_l = score_l[mask]

            if self.nms_thresh is not None:
                indices = utils.non_maximum_suppression(
                    bbox_l, self.nms_thresh, score_l)
                bbox_l = bbox_l[indices]
                score_l = score_l[indices]

            bbox.append(bbox_l)
            label.append(xp.array((l,) * len(bbox_l)))
            score.append(score_l)

        bbox = xp.vstack(bbox)
        label = xp.hstack(label).astype(int)
        score = xp.hstack(score)

        return bbox, label, score

    def _prepare(self, img):
        img = img.astype(np.float32)
        img = transforms.resize(img, (self.insize, self.insize))
        img -= np.array(self.mean)[:, np.newaxis, np.newaxis]
        return img

    def use_preset(self, preset):
        """Use the given preset during prediction.

        This method changes values of :obj:`nms_thresh` and
        :obj:`score_thresh`. These values are a threshold value
        used for non maximum suppression and a threshold value
        to discard low confidence proposals in :meth:`predict`,
        respectively.

        If the attributes need to be changed to something
        other than the values provided in the presets, please modify
        them by directly accessing the public attributes.

        Args:
            preset ({'visualize', 'evaluate'}): A string to determine the
                preset to use.
        """

        if preset == 'visualize':
            self.nms_thresh = 0.45
            self.score_thresh = 0.6
        elif preset == 'evaluate':
            self.nms_thresh = 0.45
            self.score_thresh = 0.01
        else:
            raise ValueError('preset must be visualize or evaluate')

    def predict(self, imgs):
        """Detect objects from images.

        This method predicts objects for each image.

        Args:
            imgs (iterable of numpy.ndarray): Arrays holding images.
                All images are in CHW and RGB format
                and the range of their value is :math:`[0, 255]`.

        Returns:
           tuple of lists:
           This method returns a tuple of three lists,
           :obj:`(bboxes, labels, scores)`.

           * **bboxes**: A list of float arrays of shape :math:`(R, 4)`, \
               where :math:`R` is the number of bounding boxes in a image. \
               Each bouding box is organized by \
               :obj:`(x_min, y_min, x_max, y_max)` \
               in the second axis.
           * **labels** : A list of integer arrays of shape :math:`(R,)`. \
               Each value indicates the class of the bounding box. \
               Values are in range :math:`[0, L - 1]`, where :math:`L` is the \
               number of the foreground classes.
           * **scores** : A list of float arrays of shape :math:`(R,)`. \
               Each value indicates how confident the prediction is.

        """

        x = list()
        sizes = list()
        for img in imgs:
            _, H, W = img.shape
            img = self._prepare(img)
<<<<<<< HEAD
            prepared_imgs.append(self.xp.array(img))
            sizes.append((H, W))
=======
            x.append(self.xp.array(img))
            sizes.append((W, H))
>>>>>>> 02f6d337

        x = chainer.Variable(self.xp.stack(x), volatile=chainer.flag.ON)
        loc, conf = self(x)
        raw_bboxes, raw_scores = self._decode(loc.data, conf.data)

        bboxes = list()
        labels = list()
        scores = list()
        for raw_bbox, raw_score, size in zip(raw_bboxes, raw_scores, sizes):
            raw_bbox = transforms.resize_bbox(raw_bbox, (1, 1), size)
            bbox, label, score = self._suppress(raw_bbox, raw_score)
            bboxes.append(chainer.cuda.to_cpu(bbox))
            labels.append(chainer.cuda.to_cpu(label))
            scores.append(chainer.cuda.to_cpu(score))

        return bboxes, labels, scores<|MERGE_RESOLUTION|>--- conflicted
+++ resolved
@@ -252,13 +252,8 @@
         for img in imgs:
             _, H, W = img.shape
             img = self._prepare(img)
-<<<<<<< HEAD
-            prepared_imgs.append(self.xp.array(img))
+            x.append(self.xp.array(img))
             sizes.append((H, W))
-=======
-            x.append(self.xp.array(img))
-            sizes.append((W, H))
->>>>>>> 02f6d337
 
         x = chainer.Variable(self.xp.stack(x), volatile=chainer.flag.ON)
         loc, conf = self(x)
