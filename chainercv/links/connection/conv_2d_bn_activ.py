--- conflicted
+++ resolved
@@ -6,14 +6,8 @@
 
 try:
     from chainermn.links import MultiNodeBatchNormalization
-<<<<<<< HEAD
-    _chainermn_available = True
-except ImportError:
-    _chainermn_available = False
-=======
 except ImportError:
     pass
->>>>>>> 5fda635c
 
 
 class Conv2DBNActiv(chainer.Chain):
@@ -103,11 +97,7 @@
                 self.conv = Convolution2D(
                     in_channels, out_channels, ksize, stride, pad,
                     nobias, initialW, initial_bias)
-<<<<<<< HEAD
-            if 'comm' in bn_kwargs and _chainermn_available:
-=======
             if 'comm' in bn_kwargs:
->>>>>>> 5fda635c
                 self.bn = MultiNodeBatchNormalization(
                     out_channels, **bn_kwargs)
             else:
