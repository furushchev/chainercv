--- conflicted
+++ resolved
@@ -12,13 +12,8 @@
     Example:
 
         >>> import chainercv
-<<<<<<< HEAD
-        >>> import matplotlib.pyplot as plot
+        >>> import matplotlib.pyplot as plt
         >>> dataset = chainercv.datasets.CUBPointDataset()
-=======
-        >>> import matplotlib.pyplot as plt
-        >>> dataset = chainercv.datasets.CUBKeypointDataset()
->>>>>>> c92a73c1
         >>> img, point, mask = dataset[0]
         >>> chainercv.visualizations.vis_point(img, point, mask)
         >>> plt.show()
